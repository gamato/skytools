
"""Catch moment when tables are in sync on master and slave.
"""

import sys, time, skytools
from londiste.handler import build_handler, load_handler_modules

from londiste.util import find_copy_source

class ATable:
    def __init__(self, row):
        self.table_name = row['table_name']
        self.dest_table = row['dest_table'] or row['table_name']
        self.merge_state = row['merge_state']
        attrs = row['table_attrs'] or ''
        self.table_attrs = skytools.db_urldecode(attrs)
        hstr = self.table_attrs.get('handler', '')
        self.plugin = build_handler(self.table_name, hstr, row['dest_table'])

class Syncer(skytools.DBScript):
    """Walks tables in primary key order and checks if data matches."""

    bad_tables = 0

    provider_info = None

    def __init__(self, args):
        """Syncer init."""
        skytools.DBScript.__init__(self, 'londiste3', args)
        self.set_single_loop(1)

        # compat names
        self.queue_name = self.cf.get("pgq_queue_name", '')
        self.consumer_name = self.cf.get('pgq_consumer_id', '')

        # good names
        if not self.queue_name:
            self.queue_name = self.cf.get("queue_name")
        if not self.consumer_name:
            self.consumer_name = self.cf.get('consumer_name', self.job_name)

        self.lock_timeout = self.cf.getfloat('lock_timeout', 10)

        if self.pidfile:
            self.pidfile += ".repair"

        load_handler_modules(self.cf)

    def set_lock_timeout(self, curs):
        ms = int(1000 * self.lock_timeout)
        if ms > 0:
            q = "SET LOCAL statement_timeout = %d" % ms
            self.log.debug(q)
            curs.execute(q)

    def init_optparse(self, p=None):
        """Initialize cmdline switches."""
        p = skytools.DBScript.init_optparse(self, p)
        p.add_option("--force", action="store_true", help="ignore lag")
        return p

    def get_provider_info(self, setup_curs):
        q = "select ret_code, ret_note, node_name, node_type, worker_name"\
            " from pgq_node.get_node_info(%s)"
        res = self.exec_cmd(setup_curs, q, [self.queue_name])
        pnode = res[0]
        self.log.info('Provider: %s (%s)', pnode['node_name'], pnode['node_type'])
        return pnode

    def check_consumer(self, setup_db, dst_db):
        """Before locking anything check if consumer is working ok."""

        setup_curs = setup_db.cursor()
<<<<<<< HEAD
        dst_curs = dst_db.cursor()
=======
        c = 0
>>>>>>> 6eda59aa
        while 1:
            q = "select * from pgq_node.get_consumer_state(%s, %s)"
            res = self.exec_cmd(dst_db, q, [self.queue_name, self.consumer_name])
            completed_tick = res[0]['completed_tick']

            q = "select extract(epoch from ticker_lag) from pgq.get_queue_info(%s)"
            setup_curs.execute(q, [self.queue_name])
            ticker_lag = setup_curs.fetchone()[0]

            q = "select extract(epoch from (now() - t.tick_time)) as lag"\
                " from pgq.tick t, pgq.queue q"\
                " where q.queue_name = %s"\
                "   and t.tick_queue = q.queue_id"\
                "   and t.tick_id = %s"
            setup_curs.execute(q, [self.queue_name, completed_tick])
            res = setup_curs.fetchall()

            if len(res) == 0:
                self.log.warning('Consumer completed_tick (%d) to not exists on provider (%s), too big lag?',
                                 completed_tick, self.provider_info['node_name'])
                self.sleep(10)
                continue

            consumer_lag = res[0][0]
            if consumer_lag < ticker_lag + 5:
                break

<<<<<<< HEAD
            self.log.warning('Consumer lag: %s, ticker_lag %s, too big difference, waiting',
                             consumer_lag, ticker_lag)
            self.sleep(10)
=======
            lag_msg = 'Consumer lag: %s, ticker_lag %s, too big difference, waiting'
            if c % 30 == 0:
                self.log.warning(lag_msg, consumer_lag, ticker_lag)
            else:
                self.log.debug(lag_msg, consumer_lag, ticker_lag)
            c += 1
            time.sleep(1)
>>>>>>> 6eda59aa

    def get_tables(self, db):
        """Load table info.

        Returns tuple of (dict(name->ATable), namelist)"""

        curs = db.cursor()
        q = "select table_name, merge_state, dest_table, table_attrs"\
            " from londiste.get_table_list(%s) where local"
        curs.execute(q, [self.queue_name])
        rows = curs.fetchall()
        db.commit()

        res = {}
        names = []
        for row in rows:
            t = ATable(row)
            res[t.table_name] = t
            names.append(t.table_name)
        return res, names

    def work(self):
        """Syncer main function."""

        # 'SELECT 1' and COPY must use same snapshot, so change isolation level.
        dst_db = self.get_database('db', isolation_level = skytools.I_REPEATABLE_READ)
        pnode, ploc = self.get_provider_location(dst_db)

        dst_tables, names = self.get_tables(dst_db)

        if len(self.args) > 2:
            tlist = self.args[2:]
        else:
            tlist = names

        for tbl in tlist:
            tbl = skytools.fq_name(tbl)
            if not tbl in dst_tables:
                self.log.warning('Table not subscribed: %s' % tbl)
                continue
            t2 = dst_tables[tbl]
            if t2.merge_state != 'ok':
                self.log.warning('Table %s not synced yet, no point' % tbl)
                continue

            pnode, ploc, wname = find_copy_source(self, self.queue_name, tbl, pnode, ploc)
            self.log.info('%s: Using node %s as provider', tbl, pnode)

            if wname is None:
                wname = self.consumer_name
            self.downstream_worker_name = wname

            self.process_one_table(tbl, t2, dst_db, pnode, ploc)

        # signal caller about bad tables
        sys.exit(self.bad_tables)

    def process_one_table(self, tbl, t2, dst_db, provider_node, provider_loc):

        lock_db = self.get_database('lock_db', connstr = provider_loc)
        setup_db = self.get_database('setup_db', autocommit = 1, connstr = provider_loc)

        src_db = self.get_database('provider_db', connstr = provider_loc,
                                   isolation_level = skytools.I_REPEATABLE_READ)

        setup_curs = setup_db.cursor()

        # provider node info
        self.provider_info = self.get_provider_info(setup_curs)

        src_tables, ignore = self.get_tables(src_db)
        if not tbl in src_tables:
            self.log.warning('Table not available on provider: %s' % tbl)
            return
        t1 = src_tables[tbl]

        if t1.merge_state != 'ok':
            self.log.warning('Table %s not ready yet on provider' % tbl)
            return

        #self.check_consumer(setup_db, dst_db)

        self.check_table(t1, t2, lock_db, src_db, dst_db, setup_db)
        lock_db.commit()
        src_db.commit()
        dst_db.commit()

        self.close_database('setup_db')
        self.close_database('lock_db')
        self.close_database('provider_db')

    def force_tick(self, setup_curs, wait=True):
        q = "select pgq.force_tick(%s)"
        setup_curs.execute(q, [self.queue_name])
        res = setup_curs.fetchone()
        cur_pos = res[0]
        if not wait:
            return cur_pos

        start = time.time()
        while 1:
            time.sleep(0.5)
            setup_curs.execute(q, [self.queue_name])
            res = setup_curs.fetchone()
            if res[0] != cur_pos:
                # new pos
                return res[0]

            # dont loop more than 10 secs
            dur = time.time() - start
            #if dur > 10 and not self.options.force:
            #    raise Exception("Ticker seems dead")

    def check_table(self, t1, t2, lock_db, src_db, dst_db, setup_db):
        """Get transaction to same state, then process."""

        src_tbl = t1.dest_table
        dst_tbl = t2.dest_table

        lock_curs = lock_db.cursor()
        src_curs = src_db.cursor()
        dst_curs = dst_db.cursor()

        if not skytools.exists_table(src_curs, src_tbl):
            self.log.warning("Table %s does not exist on provider side" % src_tbl)
            return
        if not skytools.exists_table(dst_curs, dst_tbl):
            self.log.warning("Table %s does not exist on subscriber side" % dst_tbl)
            return

        # lock table against changes
        try:
            if self.provider_info['node_type'] == 'root':
                self.lock_table_root(lock_db, setup_db, dst_db, src_tbl, dst_tbl)
            else:
                self.lock_table_branch(lock_db, setup_db, dst_db, src_tbl, dst_tbl)

            # take snapshot on provider side
            src_db.commit()
            src_curs.execute("SELECT 1")

            # take snapshot on subscriber side
            dst_db.commit()
            dst_curs.execute("SELECT 1")
        finally:
            # release lock
            if self.provider_info['node_type'] == 'root':
                self.unlock_table_root(lock_db, setup_db)
            else:
                self.unlock_table_branch(lock_db, setup_db)

        # do work
        bad = self.process_sync(t1, t2, src_db, dst_db)
        if bad:
            self.bad_tables += 1

        # done
        src_db.commit()
        dst_db.commit()

    def lock_table_root(self, lock_db, setup_db, dst_db, src_tbl, dst_tbl):

        setup_curs = setup_db.cursor()
        lock_curs = lock_db.cursor()

        # lock table in separate connection
        self.log.info('Locking %s' % src_tbl)
        lock_db.commit()
        self.set_lock_timeout(lock_curs)
        lock_time = time.time()
        lock_curs.execute("LOCK TABLE %s IN SHARE MODE" % skytools.quote_fqident(src_tbl))

        # now wait until consumer has updated target table until locking
        self.log.info('Syncing %s' % dst_tbl)

        # consumer must get futher than this tick
        tick_id = self.force_tick(setup_curs)
        # try to force second tick also
        self.force_tick(setup_curs)

        # now wait
        while 1:
            time.sleep(0.5)

            q = "select * from pgq_node.get_node_info(%s)"
            res = self.exec_cmd(dst_db, q, [self.queue_name])
            last_tick = res[0]['worker_last_tick']
            if last_tick > tick_id:
                break

            # limit lock time
            if time.time() > lock_time + self.lock_timeout and not self.options.force:
                self.log.error('Consumer lagging too much, exiting')
                lock_db.rollback()
                sys.exit(1)

    def unlock_table_root(self, lock_db, setup_db):
        lock_db.commit()

    def lock_table_branch(self, lock_db, setup_db, dst_db, src_tbl, dst_tbl):
        setup_curs = setup_db.cursor()

        lock_time = time.time()
        self.pause_consumer(setup_curs, self.provider_info['worker_name'])

        lock_curs = lock_db.cursor()
        self.log.info('Syncing %s' % dst_tbl)

        # consumer must get futher than this tick
        tick_id = self.force_tick(setup_curs, False)

        # now wait
        while 1:
            time.sleep(0.5)

            q = "select * from pgq_node.get_node_info(%s)"
            res = self.exec_cmd(dst_db, q, [self.queue_name])
            last_tick = res[0]['worker_last_tick']
            if last_tick > tick_id:
                break

            # limit lock time
            if time.time() > lock_time + self.lock_timeout and not self.options.force:
                self.log.error('Consumer lagging too much, exiting')
                lock_db.rollback()
                sys.exit(1)

    def unlock_table_branch(self, lock_db, setup_db):
        setup_curs = setup_db.cursor()
        self.resume_consumer(setup_curs, self.provider_info['worker_name'])

    def process_sync(self, t1, t2, src_db, dst_db):
        """It gets 2 connections in state where tbl should be in same state.
        """
        raise Exception('process_sync not implemented')

    def get_provider_location(self, dst_db):
        curs = dst_db.cursor()
        q = "select * from pgq_node.get_node_info(%s)"
        rows = self.exec_cmd(dst_db, q, [self.queue_name])
        return (rows[0]['provider_node'], rows[0]['provider_location'])

    def pause_consumer(self, curs, cons_name):
        self.log.info("Pausing upstream worker: %s", cons_name)
        self.set_pause_flag(curs, cons_name, True)

    def resume_consumer(self, curs, cons_name):
        self.log.info("Resuming upstream worker: %s", cons_name)
        self.set_pause_flag(curs, cons_name, False)

    def set_pause_flag(self, curs, cons_name, flag):
        q = "select * from pgq_node.set_consumer_paused(%s, %s, %s)"
        self.exec_cmd(curs, q, [self.queue_name, cons_name, flag])

        while 1:
            q = "select * from pgq_node.get_consumer_state(%s, %s)"
            res = self.exec_cmd(curs, q, [self.queue_name, cons_name])
            if res[0]['uptodate']:
                break
<<<<<<< HEAD
            self.sleep(0.5)
=======
            time.sleep(0.5)
>>>>>>> 6eda59aa
<|MERGE_RESOLUTION|>--- conflicted
+++ resolved
@@ -71,11 +71,8 @@
         """Before locking anything check if consumer is working ok."""
 
         setup_curs = setup_db.cursor()
-<<<<<<< HEAD
         dst_curs = dst_db.cursor()
-=======
         c = 0
->>>>>>> 6eda59aa
         while 1:
             q = "select * from pgq_node.get_consumer_state(%s, %s)"
             res = self.exec_cmd(dst_db, q, [self.queue_name, self.consumer_name])
@@ -103,11 +100,6 @@
             if consumer_lag < ticker_lag + 5:
                 break
 
-<<<<<<< HEAD
-            self.log.warning('Consumer lag: %s, ticker_lag %s, too big difference, waiting',
-                             consumer_lag, ticker_lag)
-            self.sleep(10)
-=======
             lag_msg = 'Consumer lag: %s, ticker_lag %s, too big difference, waiting'
             if c % 30 == 0:
                 self.log.warning(lag_msg, consumer_lag, ticker_lag)
@@ -115,7 +107,6 @@
                 self.log.debug(lag_msg, consumer_lag, ticker_lag)
             c += 1
             time.sleep(1)
->>>>>>> 6eda59aa
 
     def get_tables(self, db):
         """Load table info.
@@ -375,8 +366,4 @@
             res = self.exec_cmd(curs, q, [self.queue_name, cons_name])
             if res[0]['uptodate']:
                 break
-<<<<<<< HEAD
-            self.sleep(0.5)
-=======
             time.sleep(0.5)
->>>>>>> 6eda59aa
