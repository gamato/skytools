--- conflicted
+++ resolved
@@ -1,12 +1,9 @@
-<<<<<<< HEAD
-=======
 skytools3 (3.1.5.3) experimental; urgency=low
 
   * v3.1.5.3
 
  -- martinko <gamato@users.sf.net>  Fri, 20 Sep 2013 14:28:56 +0200
 
->>>>>>> 5ba23739
 skytools3 (3.1.5.2) experimental; urgency=low
 
   * v3.1.5.2
